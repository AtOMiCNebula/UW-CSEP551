/* See COPYRIGHT for copyright information. */

#include <inc/x86.h>
#include <inc/mmu.h>
#include <inc/error.h>
#include <inc/string.h>
#include <inc/assert.h>
#include <inc/elf.h>

#include <kern/env.h>
#include <kern/pmap.h>
#include <kern/trap.h>
#include <kern/monitor.h>
#include <kern/sched.h>
#include <kern/cpu.h>
#include <kern/spinlock.h>

struct Env *envs = NULL;		// All environments
static struct Env *env_free_list;	// Free environment list
					// (linked by Env->env_link)

#define ENVGENSHIFT	12		// >= LOGNENV

// Global descriptor table.
//
// Set up global descriptor table (GDT) with separate segments for
// kernel mode and user mode.  Segments serve many purposes on the x86.
// We don't use any of their memory-mapping capabilities, but we need
// them to switch privilege levels. 
//
// The kernel and user segments are identical except for the DPL.
// To load the SS register, the CPL must equal the DPL.  Thus,
// we must duplicate the segments for the user and the kernel.
//
// In particular, the last argument to the SEG macro used in the
// definition of gdt specifies the Descriptor Privilege Level (DPL)
// of that descriptor: 0 for kernel and 3 for user.
//
struct Segdesc gdt[NCPU + 5] =
{
	// 0x0 - unused (always faults -- for trapping NULL far pointers)
	SEG_NULL,

	// 0x8 - kernel code segment
	[GD_KT >> 3] = SEG(STA_X | STA_R, 0x0, 0xffffffff, 0),

	// 0x10 - kernel data segment
	[GD_KD >> 3] = SEG(STA_W, 0x0, 0xffffffff, 0),

	// 0x18 - user code segment
	[GD_UT >> 3] = SEG(STA_X | STA_R, 0x0, 0xffffffff, 3),

	// 0x20 - user data segment
	[GD_UD >> 3] = SEG(STA_W, 0x0, 0xffffffff, 3),

	// Per-CPU TSS descriptors (starting from GD_TSS0) are initialized
	// in trap_init_percpu()
	[GD_TSS0 >> 3] = SEG_NULL
};

struct Pseudodesc gdt_pd = {
	sizeof(gdt) - 1, (unsigned long) gdt
};

//
// Converts an envid to an env pointer.
// If checkperm is set, the specified environment must be either the
// current environment or an immediate child of the current environment.
//
// RETURNS
//   0 on success, -E_BAD_ENV on error.
//   On success, sets *env_store to the environment.
//   On error, sets *env_store to NULL.
//
int
envid2env(envid_t envid, struct Env **env_store, bool checkperm)
{
	struct Env *e;

	// If envid is zero, return the current environment.
	if (envid == 0) {
		*env_store = curenv;
		return 0;
	}

	// Look up the Env structure via the index part of the envid,
	// then check the env_id field in that struct Env
	// to ensure that the envid is not stale
	// (i.e., does not refer to a _previous_ environment
	// that used the same slot in the envs[] array).
	e = &envs[ENVX(envid)];
	if (e->env_status == ENV_FREE || e->env_id != envid) {
		*env_store = 0;
		return -E_BAD_ENV;
	}

	// Check that the calling environment has legitimate permission
	// to manipulate the specified environment.
	// If checkperm is set, the specified environment
	// must be either the current environment
	// or an immediate child of the current environment.
	if (checkperm && e != curenv && e->env_parent_id != curenv->env_id) {
		*env_store = 0;
		return -E_BAD_ENV;
	}

	*env_store = e;
	return 0;
}

// Mark all environments in 'envs' as free, set their env_ids to 0,
// and insert them into the env_free_list.
// Make sure the environments are in the free list in the same order
// they are in the envs array (i.e., so that the first call to
// env_alloc() returns envs[0]).
//
void
env_init(void)
{
	// Set up envs array
	int i;
	for (i = NENV-1; i >= 0; i--) {
		assert(envs[i].env_status == ENV_FREE);
		envs[i].env_link = env_free_list;
		env_free_list = &envs[i];
	}

	// Per-CPU part of the initialization
	env_init_percpu();
}

// Load GDT and segment descriptors.
void
env_init_percpu(void)
{
	lgdt(&gdt_pd);
	// The kernel never uses GS or FS, so we leave those set to
	// the user data segment.
	asm volatile("movw %%ax,%%gs" :: "a" (GD_UD|3));
	asm volatile("movw %%ax,%%fs" :: "a" (GD_UD|3));
	// The kernel does use ES, DS, and SS.  We'll change between
	// the kernel and user data segments as needed.
	asm volatile("movw %%ax,%%es" :: "a" (GD_KD));
	asm volatile("movw %%ax,%%ds" :: "a" (GD_KD));
	asm volatile("movw %%ax,%%ss" :: "a" (GD_KD));
	// Load the kernel text segment into CS.
	asm volatile("ljmp %0,$1f\n 1:\n" :: "i" (GD_KT));
	// For good measure, clear the local descriptor table (LDT),
	// since we don't use it.
	lldt(0);
}

//
// Initialize the kernel virtual memory layout for environment e.
// Allocate a page directory, set e->env_pgdir accordingly,
// and initialize the kernel portion of the new environment's address space.
// Do NOT (yet) map anything into the user portion
// of the environment's virtual address space.
//
// Returns 0 on success, < 0 on error.  Errors include:
//	-E_NO_MEM if page directory or table could not be allocated.
//
static int
env_setup_vm(struct Env *e)
{
	int i;
	struct PageInfo *p = NULL;

	// Allocate a page for the page directory
	if (!(p = page_alloc(ALLOC_ZERO)))
		return -E_NO_MEM;

	// Now, set e->env_pgdir and initialize the page directory.
	//
	// Hint:
	//    - The VA space of all envs is identical above UTOP
	//	(except at UVPT, which we've set below).
	//	See inc/memlayout.h for permissions and layout.
	//	Can you use kern_pgdir as a template?  Hint: Yes.
	//	(Make sure you got the permissions right in Lab 2.)
	//    - The initial VA below UTOP is empty.
	//    - You do not need to make any more calls to page_alloc.
	//    - Note: In general, pp_ref is not maintained for
	//	physical pages mapped only above UTOP, but env_pgdir
	//	is an exception -- you need to increment env_pgdir's
	//	pp_ref for env_free to work correctly.
	//    - The functions in kern/pmap.h are handy.
	e->env_pgdir = page2kva(p);
	for (i = PDX(UTOP); i < NPDENTRIES; i++) {
		e->env_pgdir[i] = kern_pgdir[i];
	}
	p->pp_ref++;

	// UVPT maps the env's own page table read-only.
	// Permissions: kernel R, user R
	e->env_pgdir[PDX(UVPT)] = PADDR(e->env_pgdir) | PTE_P | PTE_U;

	return 0;
}

//
// Allocates and initializes a new environment.
// On success, the new environment is stored in *newenv_store.
//
// Returns 0 on success, < 0 on failure.  Errors include:
//	-E_NO_FREE_ENV if all NENVS environments are allocated
//	-E_NO_MEM on memory exhaustion
//
int
env_alloc(struct Env **newenv_store, envid_t parent_id)
{
	int32_t generation;
	int r;
	struct Env *e;

	if (!(e = env_free_list))
		return -E_NO_FREE_ENV;

	// Allocate and set up the page directory for this environment.
	if ((r = env_setup_vm(e)) < 0)
		return r;

	// Generate an env_id for this environment.
	generation = (e->env_id + (1 << ENVGENSHIFT)) & ~(NENV - 1);
	if (generation <= 0)	// Don't create a negative env_id.
		generation = 1 << ENVGENSHIFT;
	e->env_id = generation | (e - envs);

	// Set the basic status variables.
	e->env_parent_id = parent_id;
	e->env_type = ENV_TYPE_USER;
	e->env_status = ENV_RUNNABLE;
	e->env_runs = 0;

	// Clear out all the saved register state,
	// to prevent the register values
	// of a prior environment inhabiting this Env structure
	// from "leaking" into our new environment.
	memset(&e->env_tf, 0, sizeof(e->env_tf));

	// Set up appropriate initial values for the segment registers.
	// GD_UD is the user data segment selector in the GDT, and
	// GD_UT is the user text segment selector (see inc/memlayout.h).
	// The low 2 bits of each segment register contains the
	// Requestor Privilege Level (RPL); 3 means user mode.  When
	// we switch privilege levels, the hardware does various
	// checks involving the RPL and the Descriptor Privilege Level
	// (DPL) stored in the descriptors themselves.
	e->env_tf.tf_ds = GD_UD | 3;
	e->env_tf.tf_es = GD_UD | 3;
	e->env_tf.tf_ss = GD_UD | 3;
	e->env_tf.tf_esp = USTACKTOP;
	e->env_tf.tf_cs = GD_UT | 3;
	// You will set e->env_tf.tf_eip later.

	// Enable interrupts while in user mode.
	e->env_tf.tf_eflags |= FL_IF;

	// Clear the page fault handler until user installs one.
	e->env_pgfault_upcall = 0;

	// Also clear the IPC receiving flag.
	e->env_ipc_recving = 0;

	// commit the allocation
	env_free_list = e->env_link;
	*newenv_store = e;

	// cprintf("[%08x] new env %08x\n", curenv ? curenv->env_id : 0, e->env_id);
	return 0;
}

//
// Allocate len bytes of physical memory for environment env,
// and map it at virtual address va in the environment's address space.
// Does not zero or otherwise initialize the mapped pages in any way.
// Pages should be writable by user and kernel.
// Panic if any allocation attempt fails.
//
static void
region_alloc(struct Env *e, void *va, size_t len)
{
	// Hint: It is easier to use region_alloc if the caller can pass
	//   'va' and 'len' values that are not page-aligned.
	//   You should round va down, and round (va + len) up.
	//   (Watch out for corner-cases!)
	void* va_pagestart = ROUNDDOWN(va, PGSIZE);
	void* va_pageend = ROUNDUP((va+len-1), PGSIZE);

	void* va_i;
	for (va_i = va_pagestart; va_i < va_pageend; va_i += PGSIZE) {
		struct PageInfo* page = page_alloc(0);
		if (page == NULL) {
			panic("region_alloc: out of memory (page_alloc)");
		}

		int result = page_insert(e->env_pgdir, page, va_i, (PTE_U | PTE_W));
		if (result == -E_NO_MEM) {
			panic("region_alloc: out of memory (page_insert)");
		}
	}
}

//
// Set up the initial program binary, stack, and processor flags
// for a user process.
// This function is ONLY called during kernel initialization,
// before running the first user-mode environment.
//
// This function loads all loadable segments from the ELF binary image
// into the environment's user memory, starting at the appropriate
// virtual addresses indicated in the ELF program header.
// At the same time it clears to zero any portions of these segments
// that are marked in the program header as being mapped
// but not actually present in the ELF file - i.e., the program's bss section.
//
// All this is very similar to what our boot loader does, except the boot
// loader also needs to read the code from disk.  Take a look at
// boot/main.c to get ideas.
//
// Finally, this function maps one page for the program's initial stack.
//
// load_icode panics if it encounters problems.
//  - How might load_icode fail?  What might be wrong with the given input?
//
static void
load_icode(struct Env *e, uint8_t *binary, size_t size)
{
	// Hints:
	//  Load each program segment into virtual memory
	//  at the address specified in the ELF section header.
	//  You should only load segments with ph->p_type == ELF_PROG_LOAD.
	//  Each segment's virtual address can be found in ph->p_va
	//  and its size in memory can be found in ph->p_memsz.
	//  The ph->p_filesz bytes from the ELF binary, starting at
	//  'binary + ph->p_offset', should be copied to virtual address
	//  ph->p_va.  Any remaining memory bytes should be cleared to zero.
	//  (The ELF header should have ph->p_filesz <= ph->p_memsz.)
	//  Use functions from the previous lab to allocate and map pages.
	//
	//  All page protection bits should be user read/write for now.
	//  ELF segments are not necessarily page-aligned, but you can
	//  assume for this function that no two segments will touch
	//  the same virtual page.
	//
	//  You may find a function like region_alloc useful.
	//
	//  Loading the segments is much simpler if you can move data
	//  directly into the virtual addresses stored in the ELF binary.
	//  So which page directory should be in force during
	//  this function?
	//
	//  You must also do something with the program's entry point,
	//  to make sure that the environment starts executing there.
	//  What?  (See env_run() and env_pop_tf() below.)
	struct Elf* elf = (struct Elf*)binary;
	if (elf->e_magic != ELF_MAGIC) {
		panic("load_icode: invalid magic number");
	}

	dprintf("load_icode:\n");
	int i;
	struct Proghdr* proghdrs = (struct Proghdr*)(binary + elf->e_phoff);
	for (i = 0; i < elf->e_phnum; i++) {
		if (proghdrs[i].p_type != ELF_PROG_LOAD) {
			continue;
		}

		// Update cr3, so we can use our virtual addresses more easily
		region_alloc(e, (void*)proghdrs[i].p_va, proghdrs[i].p_memsz);
		lcr3(PADDR(e->env_pgdir));

		// Zero-fill the starting page, as needed
		void* va_pagestart = ROUNDDOWN((void*)proghdrs[i].p_va, PGSIZE);
		if (va_pagestart != (void*)proghdrs[i].p_va) {
			dprintf("    zero-filling 0x%08x-0x%08x\n", va_pagestart, (va_pagestart+(proghdrs[i].p_va-(uint32_t)va_pagestart)));
			memset(va_pagestart, 0, (proghdrs[i].p_va-(uint32_t)va_pagestart));
		}

		// Copy the program segment into the desired region
		if (proghdrs[i].p_filesz > 0) {
			dprintf("    memcpying 0x%08x-0x%08x\n", proghdrs[i].p_va, (proghdrs[i].p_va+proghdrs[i].p_filesz-1));
			memcpy((void*)proghdrs[i].p_va, (void*)(binary + proghdrs[i].p_offset), proghdrs[i].p_filesz);
		}

		// Zero-fill the remaining region space
		void* va_pageend = ROUNDUP((void*)(proghdrs[i].p_va+proghdrs[i].p_memsz-1), PGSIZE);
		if (va_pageend != (void*)(proghdrs[i].p_va+proghdrs[i].p_memsz-1)) {
			dprintf("    zero-filling 0x%08x-0x%08x\n", (proghdrs[i].p_va+proghdrs[i].p_filesz), ((proghdrs[i].p_va+proghdrs[i].p_filesz)+(va_pageend-(void*)(proghdrs[i].p_va+proghdrs[i].p_filesz)-1)));
			memset((void*)(proghdrs[i].p_va+proghdrs[i].p_filesz), 0, (va_pageend-(void*)(proghdrs[i].p_va+proghdrs[i].p_filesz)-1));
		}

		// Return cr3 to the kernel page directory
		lcr3(PADDR(kern_pgdir));
	}
	e->env_tf.tf_eip = elf->e_entry;

	// Now map one page for the program's initial stack
	// at virtual address USTACKTOP - PGSIZE.
	region_alloc(e, (void*)(USTACKTOP-PGSIZE), PGSIZE);
}

//
// Allocates a new env with env_alloc, loads the named elf
// binary into it with load_icode, and sets its env_type.
// This function is ONLY called during kernel initialization,
// before running the first user-mode environment.
// The new env's parent ID is set to 0.
//
void
env_create(uint8_t *binary, size_t size, enum EnvType type)
{
<<<<<<< HEAD
	// LAB 3: Your code here.

	// If this is the file server (type == ENV_TYPE_FS) give it I/O privileges.
	// LAB 5: Your code here.
=======
	struct Env* env;
	int result = env_alloc(&env, 0);
	if (result == 0) {
		load_icode(env, binary, size);
	}
	else {
		panic("env_create: %e", result);
	}
>>>>>>> 4d54204d
}

//
// Frees env e and all memory it uses.
//
void
env_free(struct Env *e)
{
	pte_t *pt;
	uint32_t pdeno, pteno;
	physaddr_t pa;

	// If freeing the current environment, switch to kern_pgdir
	// before freeing the page directory, just in case the page
	// gets reused.
	if (e == curenv)
		lcr3(PADDR(kern_pgdir));

	// Note the environment's demise.
	// cprintf("[%08x] free env %08x\n", curenv ? curenv->env_id : 0, e->env_id);

	// Flush all mapped pages in the user portion of the address space
	static_assert(UTOP % PTSIZE == 0);
	for (pdeno = 0; pdeno < PDX(UTOP); pdeno++) {

		// only look at mapped page tables
		if (!(e->env_pgdir[pdeno] & PTE_P))
			continue;

		// find the pa and va of the page table
		pa = PTE_ADDR(e->env_pgdir[pdeno]);
		pt = (pte_t*) KADDR(pa);

		// unmap all PTEs in this page table
		for (pteno = 0; pteno <= PTX(~0); pteno++) {
			if (pt[pteno] & PTE_P)
				page_remove(e->env_pgdir, PGADDR(pdeno, pteno, 0));
		}

		// free the page table itself
		e->env_pgdir[pdeno] = 0;
		page_decref(pa2page(pa));
	}

	// free the page directory
	pa = PADDR(e->env_pgdir);
	e->env_pgdir = 0;
	page_decref(pa2page(pa));

	// return the environment to the free list
	e->env_status = ENV_FREE;
	e->env_link = env_free_list;
	env_free_list = e;
}

//
// Frees environment e.
// If e was the current env, then runs a new environment (and does not return
// to the caller).
//
void
env_destroy(struct Env *e)
{
	// If e is currently running on other CPUs, we change its state to
	// ENV_DYING. A zombie environment will be freed the next time
	// it traps to the kernel.
	if (e->env_status == ENV_RUNNING && curenv != e) {
		e->env_status = ENV_DYING;
		return;
	}

	env_free(e);

	if (curenv == e) {
		curenv = NULL;
		sched_yield();
	}
}


//
// Restores the register values in the Trapframe with the 'iret' instruction.
// This exits the kernel and starts executing some environment's code.
//
// This function does not return.
//
void
env_pop_tf(struct Trapframe *tf)
{
	// Record the CPU we are running on for user-space debugging
	curenv->env_cpunum = cpunum();

	__asm __volatile("movl %0,%%esp\n"
		"\tpopal\n"
		"\tpopl %%es\n"
		"\tpopl %%ds\n"
		"\taddl $0x8,%%esp\n" /* skip tf_trapno and tf_errcode */
		"\tiret"
		: : "g" (tf) : "memory");
	panic("iret failed");  /* mostly to placate the compiler */
}

//
// Context switch from curenv to env e.
// Note: if this is the first call to env_run, curenv is NULL.
//
// This function does not return.
//
void
env_run(struct Env *e)
{
	// Step 1: If this is a context switch (a new environment is running):
	//	   1. Set the current environment (if any) back to
	//	      ENV_RUNNABLE if it is ENV_RUNNING (think about
	//	      what other states it can be in),
	//	   2. Set 'curenv' to the new environment,
	//	   3. Set its status to ENV_RUNNING,
	//	   4. Update its 'env_runs' counter,
	//	   5. Use lcr3() to switch to its address space.
	// Step 2: Use env_pop_tf() to restore the environment's
	//	   registers and drop into user mode in the
	//	   environment.

	// Hint: This function loads the new environment's state from
	//	e->env_tf.  Go back through the code you wrote above
	//	and make sure you have set the relevant parts of
	//	e->env_tf to sensible values.

	if (curenv != NULL && curenv->env_status == ENV_RUNNING) {
		curenv->env_status = ENV_RUNNABLE;
	}
	curenv = e;
	curenv->env_status = ENV_RUNNING;
	curenv->env_runs++;
	lcr3(PADDR(curenv->env_pgdir));
	unlock_kernel();
	env_pop_tf(&curenv->env_tf);
}
<|MERGE_RESOLUTION|>--- conflicted
+++ resolved
@@ -410,12 +410,6 @@
 void
 env_create(uint8_t *binary, size_t size, enum EnvType type)
 {
-<<<<<<< HEAD
-	// LAB 3: Your code here.
-
-	// If this is the file server (type == ENV_TYPE_FS) give it I/O privileges.
-	// LAB 5: Your code here.
-=======
 	struct Env* env;
 	int result = env_alloc(&env, 0);
 	if (result == 0) {
@@ -424,7 +418,9 @@
 	else {
 		panic("env_create: %e", result);
 	}
->>>>>>> 4d54204d
+
+	// If this is the file server (type == ENV_TYPE_FS) give it I/O privileges.
+	// LAB 5: Your code here.
 }
 
 //
